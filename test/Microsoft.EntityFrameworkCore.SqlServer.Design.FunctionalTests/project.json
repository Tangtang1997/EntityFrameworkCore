--- conflicted
+++ resolved
@@ -11,15 +11,9 @@
     }
   },
   "dependencies": {
-<<<<<<< HEAD
-    "dotnet-test-xunit": "1.0.0-rc3-000000-00",
+    "dotnet-test-xunit": "1.0.0-rc3-000000-01",
     "Microsoft.EntityFrameworkCore.Relational.Design.Specification.Tests": "1.0.1",
     "Microsoft.EntityFrameworkCore.SqlServer.Design": "1.0.1",
-=======
-    "dotnet-test-xunit": "1.0.0-rc3-000000-01",
-    "Microsoft.EntityFrameworkCore.Relational.Design.Specification.Tests": "1.0.0",
-    "Microsoft.EntityFrameworkCore.SqlServer.Design": "1.0.0",
->>>>>>> 9395f83b
     "Microsoft.EntityFrameworkCore.SqlServer.FunctionalTests": "1.0.0"
   },
   "publishOptions": {
